import dotenv from "dotenv";
dotenv.config({ path: ".env" });

import createError from "http-errors";
import express from "express";
import cookieParser from "cookie-parser";
import logger from "morgan";
import mongoose from "mongoose";
import path from "path";
import { fileURLToPath } from "url";

// rotas
import indexRouter from "./routes/index.js";


// configuração do banco
import connectDB from "./config/database.js";
import usersRouter from "./routes/users.js";
import projectsRouter from "./routes/projects.js";
<<<<<<< HEAD
import setupSwagger from "./swagger.js";
=======
import logsRouter from "./routes/logs.js";
import messagesRouter from "./routes/messages.js";
>>>>>>> 58b99040

const __filename = fileURLToPath(import.meta.url);
const __dirname = path.dirname(__filename);

const app = express();

// conexão MongoDB local
connectDB();

// middlewares
app.use(logger('dev'));
app.use(express.json());
app.use(express.urlencoded({ extended: false }));
app.use(cookieParser());
app.use(express.static(path.join(__dirname, 'public')));

// rotas
app.use('/', indexRouter);
app.use('/api/v1/users', usersRouter);
app.use('/api/v1/projects', projectsRouter);
app.use('/api/v1/logs', logsRouter);
app.use('/api/v1/messages', messagesRouter);

<<<<<<< HEAD
// Swagger
setupSwagger(app);

// rota de teste do log
app.post('/logs', async (req, res) => {
  try {
    const Log = mongoose.model('Log', new mongoose.Schema({
      message: String,
      level: { type: String, default: "info" },
      timestamp: { type: Date, default: Date.now }
    }));

    const log = new Log(req.body);
    await log.save();
    res.status(201).json(log);
  } catch (err) {
    res.status(400).json({ error: err.message });
  }
});
=======
>>>>>>> 58b99040

// catch 404
app.use(function(req, res, next) {
  next(createError(404));
});

// error handler
app.use(function(err, req, res, next) {
  res.locals.message = err.message;
  res.locals.error = req.app.get('env') === 'development' ? err : {};
  res.status(err.status || 500);
  res.json({ error: err.message }); // 🔥 devolvendo JSON em vez de view Jade
});

export default app;<|MERGE_RESOLUTION|>--- conflicted
+++ resolved
@@ -17,12 +17,9 @@
 import connectDB from "./config/database.js";
 import usersRouter from "./routes/users.js";
 import projectsRouter from "./routes/projects.js";
-<<<<<<< HEAD
 import setupSwagger from "./swagger.js";
-=======
 import logsRouter from "./routes/logs.js";
 import messagesRouter from "./routes/messages.js";
->>>>>>> 58b99040
 
 const __filename = fileURLToPath(import.meta.url);
 const __dirname = path.dirname(__filename);
@@ -46,7 +43,6 @@
 app.use('/api/v1/logs', logsRouter);
 app.use('/api/v1/messages', messagesRouter);
 
-<<<<<<< HEAD
 // Swagger
 setupSwagger(app);
 
@@ -66,8 +62,6 @@
     res.status(400).json({ error: err.message });
   }
 });
-=======
->>>>>>> 58b99040
 
 // catch 404
 app.use(function(req, res, next) {
